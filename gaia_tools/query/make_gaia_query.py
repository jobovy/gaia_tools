#!/usr/bin/env python
# -*- coding: utf-8 -*-

#############################################################################
r"""

    gaia_tools helper functions
    Make constructing SQL queries for gaia_tools easier
    See gaia_tools python package by Jo Bovy for details

#############################################################################

Copyright (c) 2018 - Nathaniel Starkman
All rights reserved.

Redistribution and use in source and binary forms, with or without
modification, are permitted provided that the following conditions are met:

  Redistributions of source code must retain the above copyright notice,
     this list of conditions and the following disclaimer.
  Redistributions in binary form must reproduce the above copyright notice,
     this list of conditions and the following disclaimer in the
     documentation and/or other materials provided with the distribution.
  The name of the author may not be used to endorse or promote products
     derived from this software without specific prior written permission.

THIS SOFTWARE IS PROVIDED BY THE COPYRIGHT HOLDERS AND CONTRIBUTORS
"AS IS" AND ANY EXPRESS OR IMPLIED WARRANTIES, INCLUDING, BUT NOT
LIMITED TO, THE IMPLIED WARRANTIES OF MERCHANTABILITY AND FITNESS FOR
A PARTICULAR PURPOSE ARE DISCLAIMED. IN NO EVENT SHALL THE COPYRIGHT
HOLDER OR CONTRIBUTORS BE LIABLE FOR ANY DIRECT, INDIRECT,
INCIDENTAL, SPECIAL, EXEMPLARY, OR CONSEQUENTIAL DAMAGES (INCLUDING,
BUT NOT LIMITED TO, PROCUREMENT OF SUBSTITUTE GOODS OR SERVICES; LOSS
OF USE, DATA, OR PROFITS; OR BUSINESS INTERRUPTION) HOWEVER CAUSED
AND ON ANY THEORY OF LIABILITY, WHETHER IN CONTRACT, STRICT
LIABILITY, OR TORT (INCLUDING NEGLIGENCE OR OTHERWISE) ARISING IN ANY
WAY OUT OF THE USE OF THIS SOFTWARE, EVEN IF ADVISED OF THE
POSSIBILITY OF SUCH DAMAGE.

#############################################################################
"""

#############################################################################
# Imports

import json
import os
import time

# 3rd Party Packages
from astropy.table import Table, QTable
from astropy import units as u

# Custom Packages
from ._query import query as Query
from . import cache as Cache
from ..util.table_utils import add_units_to_Table

#############################################################################
# Info

__author__ = "Nathaniel Starkman"
__copyright__ = "Copyright 2018, "
__credits__ = ["Jo Bovy"]
__license__ = "MIT"
__version__ = "2.0.0"
__maintainer__ = "Nathaniel Starkman"
__email__ = "n.starkman@mail.utoronto.ca"
__status__ = "Production"


#############################################################################
# Code


def _make_query_defaults(fpath='default'):
    r"""Make default values for query
    loads from file or dictionary

    INPUTS
    ------
    fpath: str or dict
        the filepath of the gaia query defaults
        if
            None: uses 'defaults'
            str: 'default', 'empty', or 'full'
            dict, assumes the dictionary is correct and returns as is
        default file in  '/gaia/defaults.json'

    Dictionary Values
    -----------------
    gaia cols
    gaia mags
    panstarrs cols
    asdict
    units
    """

    # dictionary
    if issubclass(fpath.__class__, dict):  # prefers a dictionary
        return fpath

    elif not isinstance(fpath, str):  # must be a string, if not a dict
        raise ValueError('defaults must be a str')

    # loading file
    elif fpath in ('default', 'empty', 'full'):
        dirname = os.path.dirname(__file__)
        dirpath = os.path.join(dirname, 'defaults/gaia_defaults.json')

        with open(dirpath, 'r') as file:
            df = json.load(file)

        # the dictionary needs to be flattened
        defaults = {
            'asdict': df['asdict'],
            'units': df['units'],
            **df[fpath]  # selecting the particular default option
        }

    # user file
    else:
        with open(fpath, 'r') as file:
            defaults = json.load(file)

    # Checking possible column groups
    if 'gaia cols' in defaults:
        defaults['gaia cols'] = "\n".join(defaults['gaia cols'])

    if 'gaia mags' in defaults:
        defaults['gaia mags'] = "\n".join(defaults['gaia mags'])

    if 'Pan-STARRS1 cols' in defaults:
        defaults['Pan-STARRS1 cols'] = "\n".join(defaults['Pan-STARRS1 cols'])

    if '2MASS cols' in defaults:
        defaults['2MASS cols'] = "\n".join(defaults['2MASS cols'])

    if 'units' in defaults:
        defaults['units'] = {k: eval(v) for k, v in defaults['units'].items()
                             if v[:2] == 'u.'}

    return defaults
# /def


def _make_query_SELECT(user_cols=None, use_AS=True,
                       all_columns=False, gaia_mags=False,
                       panstarrs1=False, twomass=False,
                       query=None, defaults='default'):
    r"""Makes the SELECT portion of a gaia query

    Inputs
    ------
    user_cols: str (or None)
        Data columns in addition to default columns
        Default: None
        ex: "gaia.L, gaia.B,"
    use_AS: bool
        True will add 'AS __' to the data columns
        This is good for the outer part of the query
        so as to have convenient names in the output data table.
        Default: True
    all_columns: bool
        Whether to include all columns
        via ', *'
        Default: False
    gaia_mags: bool
        Whether to include Gaia magnitudes
        Default: False
    panstarrs1: bool
        to include Pan-STARRS1 magnitudes and INNER JOIN on Gaia
        Default: False
    twomass: bool
        to include 2MASS magnitudes and INNER JOIN on Gaia
        Default: False
    query: str (or None)
        experimental feature
    defaults: str or dict
        the filepath of the gaia query defaults
        if
            None: uses 'defaults'
            str: 'default', 'empty', or 'full'
            dict, assumes the dictionary is correct and returns as is
        default file in  'defaults/gaia_defaults.json'

    Returns
    -------
    query: str
        the SELECT portion of a gaia query

    DEFAULTS
    --------
    In a Json-esque format.
    See defaults/gaia_defaults.json
    """

    ####################
    # Defaults

    defaults = _make_query_defaults(defaults)

    if use_AS is False:  # replace with blank dict with asdict keys
        defaults['asdict'] = {k: '' for k in defaults['asdict']}
    else:
        for k, v in defaults['asdict'].items():
            if not v:  # empty
                defaults['asdict'][k] = ''
            else:
                defaults['asdict'][k] = ' AS ' + v

    # Start new query if one not provided
    if query is None:
        query = ""

    ####################
    # Building Selection

    # SELECT
    query += '--Data Columns:\nSELECT\n--GaiaDR2 Columns:\n'
    query += defaults['gaia cols']

    if gaia_mags is True:
        query += ',\n--GaiaDR2 Magnitudes and Colors:\n'
        query += defaults['gaia mags']

    if all_columns is True:
        query += ",\n--All Columns:\n*"

    if panstarrs1 is True:
        query += ',\n--Adding Pan-STARRS1 Columns:\n'
        query += defaults['Pan-STARRS1 cols']

    if twomass is True:
        query += ',\n--Adding 2MASS Columns:\n'
        query += defaults['2MASS cols']

    ####################
    # (Possible) User Input

    # Replacing {} with _asdict
    query = query.format(**defaults['asdict'])

    if user_cols is None:
        query += '\n'
    elif not isinstance(user_cols, str):
        raise TypeError('user_sel is not a (str)')
    elif user_cols == '':  # empty string
            query += '\n'
    else:
        query += ',\n\n--Custom Selection & Assignement:'
        if user_cols[:1] != '\n':
            user_cols = '\n' + user_cols
        if user_cols[-1] == ',':  # getting rid of trailing ,
            user_cols = user_cols[:-1]
        query += user_cols

    ####################
    # Return
    if 'units' in defaults:
        return query, defaults['units']
    else:
        return query, None
# /def


def _make_query_FROM(FROM=None, inmostquery=False, _tab='    '):
    r"""Make the FROM portion of a gaia query

    INPUTS
    ------
    FROM: str (or None)
        User input FROM (though should not have FROM in it)
        Default: None
            goes to 'gaiadr2.gaia_source'
        Useful for nesting queries as an inner query can be input here
    inmostquery: bool
        whether the query is the innermost query
    _tab: str
        the tab
        default: 4 spaces

    RETURNS:
    --------
    query: str
        The query, with FROM added
    """
    # FROM
    if FROM is None:
        FROM = 'gaiadr2.gaia_source'
    else:
        # Tab level
        FROM = _tab + FROM
        FROM = FROM.replace('\n', '\n{tab}'.format(tab=_tab))

    if inmostquery is False:
        p1, p2 ='(\n', '\n)'
    else:
        p1, p2 ='', ''

    s = "\n".join((
            "\n",
            "--SOURCE:",
            "FROM {p1}{userfrom}{p2} AS gaia".format(
                userfrom=FROM, p1=p1, p2=p2)))

    return s
# /def


def _query_tab_level(query, tablevel, _tab='    '):
    r"""Add tab level to query
    indents the whoel query by the tab level
    # TODO use textwrap.indent instead

    INPUTS
    ------
    query: str
        the query
    tablevel: int
        tab * tablevel
        tab = _tab
    _tab: str
        the tab
        default: 4 spaces

    RETURNS
    -------
    query
    """
    # Tab level
    query = (_tab * tablevel) + query
    query = query.replace('\n', '\n{tab}'.format(tab=_tab * tablevel))
    return query
# /def


def _make_query_WHERE(WHERE, random_index=None):
    r"""make query WHERE

    INPUTS
    ------
    WHERE: str (or None)
        ADQL `WHERE' argument
<<<<<<< HEAD
    random_index: int or None
=======
    random_index: int or None  (default None)
>>>>>>> 6f7633ec
        the gaia.random_index for fast querying
    """

    # query = '' if query is None else query
    # Selection
    s = "\n\n--Selections:\nWHERE"
    if WHERE[:1] != '\n':
        WHERE = '\n' + WHERE
    s += WHERE

    if random_index is not None:
        s += '\nAND random_index < ' + str(int(random_index))

    return s
# /def


def _make_query_ORDERBY(ORDERBY):
    r"""make query ORDERBY

    INPUTS
    ------
    ORDERBY: str
        the orderby arguments
    """
    # query = '' if query is None else query
    s ='\n\n--Ordering:\nORDER BY'
    if ORDERBY[:1] != '\n':
        ORDERBY = '\n' + ORDERBY
    s += ORDERBY

    return s
# /def


def make_query(WHERE=None, ORDERBY=None, FROM=None, random_index=None,
               user_cols=None, all_columns=False,
               gaia_mags=False, panstarrs1=False, twomass=False,
               use_AS=False, user_ASdict=None, defaults='default',
               inmostquery=False,
               units=False,
               # doing the query
               do_query=False, local=False, cache=True, timeit=False,
               verbose=False, dbname='catalogs', user='postgres',
               # extra options
               _tab='    ', pprint=False):
    """Makes a whole Gaia query

    INPUTS
    ------
    WHERE: str, None  (default None)
        ADQL `WHERE' argument
    ORDERBY: str (or None)
        ADQL `ORDER BY' argument
    FROM: str, None  (default None)
        ADQL `FFROM' argument
    random_index: int, None  (default None)
        the gaia.random_index for fast querying
    user_cols: str, None  (default None)
        Data columns in addition to default columns
        ex: "gaia.L, gaia.B,"
    all_columns: bool  (default False)
        Whether to include all columns
        via ', *'
    gaia_mags: bool  (default False)
        Whether to include Gaia magnitudes
    panstarrs1: bool  (default False)
        Whether to include Panstarrs1 g,r,i,z magnitudes and INNER JOIN on Gaia
    twomass: bool  (default False)
        Whether to include 2MASS magnitudes and INNER JOIN on Gaia
    use_AS: bool
        True will add 'AS __' to the data columns
        This is good for the outer part of the query
        so as to have convenient names in the output data table.
        Default: True
    user_ASdict: dict (or None)
        dictionary containing `AS' arguments
    defaults: str, None, dict  (default 'default')
        the filepath (str) of the gaia query defaults
        if None, uses '/defaults/gaia_defaults.json'
        if ''
        if dict, assumes the dictionary is correct and returns
        **SEE DEFAULTS
    inmostquery: bool
        needed if in-most query and not providing a FROM
    units: bool  (default True)
        adds missing units to a query, if units in defaults['units']
    do_query: bool  (default False)
        performs a gaia query
    local: bool  (default False)
        perform gaia query locally (if do_query is True)
    cache: str, bool  (default True)
        False: does not cache
        str or True: caches
        if str: set as cache.nickname
    timeit: bool  (default False)
        if True, print how long the query ran
    verbose: bool  (default False)
        if True, up verbosity level
    dbname: str  (default 'catalogs')
        if local, the name of the postgres database
    user: str  (default 'postgres')
        if local, the name of the postgres user
    _tab: str  (default '    ')
        the tab
    pprint: bool  (default False)
        print the query

    Returns
    -------
    if do_query is True:
        table: Table
    else:
        query: str

    DEFAULTS
    --------
    In a Json-esque format.
    See defaults/gaia_defaults.json
    """

    # SETUP
    # cache options
    if isinstance(cache, str):
        use_cache = True
    elif isinstance(cache, bool):
        use_cache = cache

    else:
        raise ValueError('cache must be <str> or <bool>')

    # QUERY CONSTRUCTION
    query, udict = _make_query_SELECT(user_cols=user_cols, use_AS=use_AS,
                                      all_columns=all_columns,
                                      gaia_mags=gaia_mags,
                                      panstarrs1=panstarrs1, twomass=twomass,
                                      defaults=defaults)

    query += _make_query_FROM(FROM, inmostquery=inmostquery, _tab=_tab)

    # Joining ON Panstarrs1
    if panstarrs1 is True:
        query += "\n".join((
            "\n",
            "--Comparing to Pan-STARRS1",
            "INNER JOIN gaiadr2.panstarrs1_best_neighbour AS panstarrs1_match "
            "ON panstarrs1_match.source_id = gaia.source_id",
            "INNER JOIN gaiadr2.panstarrs1_original_valid AS panstarrs1 "
            "ON panstarrs1.obj_id = panstarrs1_match.original_ext_source_id"
            ""))

    if twomass is True:
        query += "\n".join((
            "\n",
            "--Comparing to 2MASS",
            "INNER JOIN gaiadr2.tmass_best_neighbour AS tmass_match "
            "ON tmass_match.source_id = gaia.source_id",
            "INNER JOIN gaiadr1.tmass_original_valid AS tmass "
            "ON tmass.tmass_oid = tmass_match.tmass_oid"
            ""))

    # Adding WHERE
    if WHERE is not None:
        query += _make_query_WHERE(WHERE, random_index=random_index)
    elif random_index is not None:
        query += "\n\n--Selections:\nWHERE\nrandom_index <= "
        query += str(int(random_index))

    # Adding ORDERBY
    if ORDERBY is not None:
        query += _make_query_ORDERBY(ORDERBY)

    # user_ASdict
    if user_ASdict is not None:
        query = query.format(**user_ASdict)

    # Query tab level
    # query = _query_tab_level(query, tablevel=tablevel)
    # # Finishing ADQL query
    # query += ";"

    # Returning
    if pprint is True:
        print(query)

    # Query
    if do_query is True:
        print('\n\nstarting query @ {}'.format(time.strftime('m%md%dh%Hm%Ms%S')))
        df = Query(query, local=local, timeit=timeit, use_cache=use_cache,
                   verbose=verbose, dbname=dbname, user=user)
        print('query finished @ {}'.format(time.strftime('m%md%dh%Hm%Ms%S')))

        # caching
        if isinstance(cache, str):
            Cache.nickname(query, cache)

        # apply units
        if units is False:  # don't use added units
            _return = df
        # use added units
        elif udict is not None:
            # FIXME local queries return incompatible dtypes
            if local is True:
                #         id          everything else
                dtypes = ['int64'] + ['float64'] * (len(df.colnames) - 1)
                df = Table(df, names=df.colnames, dtype=dtypes)
            _return = add_units_to_Table(df, udict)
        # units is true, but there are no units to use
        else:
            _return = df

        return _return

    # don't query
    else:
        # don't use units
        if units is False:
            _return = query
        # use units
        else:
            # there are units
            if udict is not None:
                _return = query, udict
            # there aren't units to use
            else:
                print('no units to use')
                _return = query, {}

        return _return
# /def


def make_simple_query(WHERE=None, ORDERBY=None, FROM=None,
                      random_index=None,
                      user_cols=None, all_columns=False,
                      gaia_mags=False, panstarrs1=False, twomass=False,
                      user_ASdict=None, defaults='default', units=False,
                      # do query
                      do_query=False, local=False, cache=True, timeit=False,
                      verbose=False, dbname='catalogs', user='postgres',
                      # extra options
                      pprint=False):
    """make_gaia_query wrapper for single-layer queries
    with some defaults changed and options removed
    use_AS and inmostquery are now True.
    _tab is set to default

    INPUTS
    ------
    WHERE: str, None  (default None)
        ADQL `WHERE' argument
    ORDERBY: str (or None)
        ADQL `ORDER BY' argument
    FROM: str, None  (default None)
        ADQL `FFROM' argument
    random_index: int, None  (default None)
        the gaia.random_index for fast querying
    user_cols: str, None  (default None)
        Data columns in addition to default columns
        ex: "gaia.L, gaia.B,"
    all_columns: bool  (default False)
        Whether to include all columns
        via ', *'
    gaia_mags: bool  (default False)
        Whether to include Gaia magnitudes
    panstarrs1: bool  (default False)
        Whether to include Panstarrs1 g,r,i,z magnitudes and INNER JOIN on Gaia
    twomass: bool  (default False)
        Whether to include 2MASS magnitudes and INNER JOIN on Gaia
    user_ASdict: dict (or None)
        dictionary containing `AS' arguments
    defaults: str, None, dict  (default 'default')
        the filepath (str) of the gaia query defaults
        if None, uses '/defaults/gaia_defaults.json'
        if ''
        if dict, assumes the dictionary is correct and returns
        **SEE DEFAULTS
    units: bool  (default True)
        adds missing units to a query, if units in defaults['units']
    do_query: bool  (default False)
        performs a gaia query
    local: bool  (default False)
        perform gaia query locally (if do_query is True)
    cache: str, bool  (default True)
        False: does not cache
        str or True: caches
        if str: set as cache.nickname
    timeit: bool  (default False)
        if True, print how long the query ran
    verbose: bool  (default False)
        if True, up verbosity level
    dbname: str  (default 'catalogs')
        if local, the name of the postgres database
    user: str  (default 'postgres')
        if local, the name of the postgres user
    pprint: bool  (default False)
        print the query

    Returns
    -------
    if do_query is True:
        table: Table
    else:
        query: str

    DEFAULTS
    --------
    In a Json-esque format.
    See defaults/gaia_defaults.json
    """

    return make_query(WHERE=WHERE, ORDERBY=ORDERBY, FROM=FROM,
                      random_index=random_index,
                      user_cols=user_cols, use_AS=True,
                      all_columns=all_columns,
                      gaia_mags=gaia_mags,
                      panstarrs1=panstarrs1, twomass=twomass,
                      user_ASdict=user_ASdict, inmostquery=True,
                      defaults=defaults, units=units,
                      # do_query
                      do_query=do_query, local=local, cache=cache,
                      timeit=timeit, verbose=verbose, dbname=dbname, user=user,
                      # print
                      pprint=pprint)
# /def<|MERGE_RESOLUTION|>--- conflicted
+++ resolved
@@ -342,11 +342,7 @@
     ------
     WHERE: str (or None)
         ADQL `WHERE' argument
-<<<<<<< HEAD
-    random_index: int or None
-=======
     random_index: int or None  (default None)
->>>>>>> 6f7633ec
         the gaia.random_index for fast querying
     """
 
